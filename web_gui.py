--- conflicted
+++ resolved
@@ -766,11 +766,9 @@
                     </div>
                     <div class="filter-control">
                         <label for="search-filter">Search:</label>
-<<<<<<< HEAD
                         <input type="text" id="search-filter" placeholder="Echo resonance search: session name, temporal echo, or hypergraph pattern..." oninput="filterSessions(this.value)">
-=======
+//=======
                         <input type="text" id="search-filter" value="" title="Deep Tree Echo session filter - search across recursive memory patterns" oninput="filterSessions(this.value)">
->>>>>>> fe490e5e
                     </div>
                     <div class="filter-control">
                         <label>&nbsp;</label>
